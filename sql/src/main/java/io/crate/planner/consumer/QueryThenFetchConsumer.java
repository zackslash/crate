/*
 * Licensed to CRATE Technology GmbH ("Crate") under one or more contributor
 * license agreements.  See the NOTICE file distributed with this work for
 * additional information regarding copyright ownership.  Crate licenses
 * this file to you under the Apache License, Version 2.0 (the "License");
 * you may not use this file except in compliance with the License.  You may
 * obtain a copy of the License at
 *
 *     http://www.apache.org/licenses/LICENSE-2.0
 *
 * Unless required by applicable law or agreed to in writing, software
 * distributed under the License is distributed on an "AS IS" BASIS, WITHOUT
 * WARRANTIES OR CONDITIONS OF ANY KIND, either express or implied.  See the
 * License for the specific language governing permissions and limitations
 * under the License.
 *
 * However, if you have executed another commercial license agreement
 * with Crate these terms will supersede the license and you may use the
 * software solely pursuant to the terms of the relevant commercial agreement.
 */

package io.crate.planner.consumer;

import io.crate.analyze.AnalysisMetaData;
import io.crate.analyze.OrderBy;
import io.crate.analyze.QueriedTable;
import io.crate.analyze.relations.AnalyzedRelation;
import io.crate.analyze.relations.AnalyzedRelationVisitor;
import io.crate.analyze.relations.PlannedAnalyzedRelation;
import io.crate.exceptions.VersionInvalidException;
import io.crate.metadata.table.TableInfo;
import io.crate.planner.RowGranularity;
import io.crate.planner.node.NoopPlannedAnalyzedRelation;
import io.crate.planner.node.dql.QueryThenFetchNode;

public class QueryThenFetchConsumer implements Consumer {

    private final Visitor visitor;

    public QueryThenFetchConsumer(AnalysisMetaData analysisMetaData) {
        visitor = new Visitor(analysisMetaData);
    }

    @Override
    public boolean consume(AnalyzedRelation rootRelation, ConsumerContext context) {
        PlannedAnalyzedRelation plannedAnalyzedRelation = visitor.process(rootRelation, context);
        if (plannedAnalyzedRelation == null) {
            return false;
        }
        context.rootRelation(plannedAnalyzedRelation);
        return true;
    }

    private static class Visitor extends AnalyzedRelationVisitor<ConsumerContext, PlannedAnalyzedRelation> {

        private final AnalysisMetaData analysisMetaData;

        public Visitor(AnalysisMetaData analysisMetaData) {
            this.analysisMetaData = analysisMetaData;
        }

        @Override
        public PlannedAnalyzedRelation visitQueriedTable(QueriedTable table, ConsumerContext context) {
            if (table.querySpec().hasAggregates() || table.querySpec().groupBy()!=null) {
                return null;
            }
            TableInfo tableInfo = table.tableRelation().tableInfo();
            if (tableInfo.schemaInfo().systemSchema() || tableInfo.rowGranularity() != RowGranularity.DOC) {
                return null;
            }

            if(table.querySpec().where().hasVersions()){
                context.validationException(new VersionInvalidException());
                return null;
            }

            if (table.querySpec().where().noMatch()) {
                return new NoopPlannedAnalyzedRelation(table);
            }

<<<<<<< HEAD
            boolean extractBytesRef = context.rootRelation() != table;
=======
>>>>>>> 7235eafd
            OrderBy orderBy = table.querySpec().orderBy();
            if (orderBy == null){
                return new QueryThenFetchNode(
                        tableInfo.getRouting(table.querySpec().where(), null),
                        table.querySpec().outputs(),
                        null, null, null,
                        table.querySpec().limit(),
                        table.querySpec().offset(),
<<<<<<< HEAD
                        where,
                        tableInfo.partitionedByColumns(),
                        extractBytesRef
=======
                        table.querySpec().where(),
                        tableInfo.partitionedByColumns()
>>>>>>> 7235eafd
                );
            } else {
                table.tableRelation().validateOrderBy(orderBy);
                return new QueryThenFetchNode(
                        tableInfo.getRouting(table.querySpec().where(), null),
                        table.querySpec().outputs(),
                        orderBy.orderBySymbols(),
                        orderBy.reverseFlags(),
                        orderBy.nullsFirst(),
                        table.querySpec().limit(),
                        table.querySpec().offset(),
<<<<<<< HEAD
                        where,
                        tableInfo.partitionedByColumns(),
                        extractBytesRef
=======
                        table.querySpec().where(),
                        tableInfo.partitionedByColumns()
>>>>>>> 7235eafd
                );
            }
        }

        @Override
        protected PlannedAnalyzedRelation visitAnalyzedRelation(AnalyzedRelation relation, ConsumerContext context) {
            return null;
        }
    }
}<|MERGE_RESOLUTION|>--- conflicted
+++ resolved
@@ -21,7 +21,6 @@
 
 package io.crate.planner.consumer;
 
-import io.crate.analyze.AnalysisMetaData;
 import io.crate.analyze.OrderBy;
 import io.crate.analyze.QueriedTable;
 import io.crate.analyze.relations.AnalyzedRelation;
@@ -35,15 +34,11 @@
 
 public class QueryThenFetchConsumer implements Consumer {
 
-    private final Visitor visitor;
-
-    public QueryThenFetchConsumer(AnalysisMetaData analysisMetaData) {
-        visitor = new Visitor(analysisMetaData);
-    }
+    private static final Visitor VISITOR = new Visitor();
 
     @Override
     public boolean consume(AnalyzedRelation rootRelation, ConsumerContext context) {
-        PlannedAnalyzedRelation plannedAnalyzedRelation = visitor.process(rootRelation, context);
+        PlannedAnalyzedRelation plannedAnalyzedRelation = VISITOR.process(rootRelation, context);
         if (plannedAnalyzedRelation == null) {
             return false;
         }
@@ -52,12 +47,6 @@
     }
 
     private static class Visitor extends AnalyzedRelationVisitor<ConsumerContext, PlannedAnalyzedRelation> {
-
-        private final AnalysisMetaData analysisMetaData;
-
-        public Visitor(AnalysisMetaData analysisMetaData) {
-            this.analysisMetaData = analysisMetaData;
-        }
 
         @Override
         public PlannedAnalyzedRelation visitQueriedTable(QueriedTable table, ConsumerContext context) {
@@ -78,10 +67,7 @@
                 return new NoopPlannedAnalyzedRelation(table);
             }
 
-<<<<<<< HEAD
             boolean extractBytesRef = context.rootRelation() != table;
-=======
->>>>>>> 7235eafd
             OrderBy orderBy = table.querySpec().orderBy();
             if (orderBy == null){
                 return new QueryThenFetchNode(
@@ -90,14 +76,9 @@
                         null, null, null,
                         table.querySpec().limit(),
                         table.querySpec().offset(),
-<<<<<<< HEAD
-                        where,
+                        table.querySpec().where(),
                         tableInfo.partitionedByColumns(),
                         extractBytesRef
-=======
-                        table.querySpec().where(),
-                        tableInfo.partitionedByColumns()
->>>>>>> 7235eafd
                 );
             } else {
                 table.tableRelation().validateOrderBy(orderBy);
@@ -109,14 +90,9 @@
                         orderBy.nullsFirst(),
                         table.querySpec().limit(),
                         table.querySpec().offset(),
-<<<<<<< HEAD
-                        where,
+                        table.querySpec().where(),
                         tableInfo.partitionedByColumns(),
                         extractBytesRef
-=======
-                        table.querySpec().where(),
-                        tableInfo.partitionedByColumns()
->>>>>>> 7235eafd
                 );
             }
         }
